--- conflicted
+++ resolved
@@ -11,15 +11,13 @@
   outside of examples. (@obromios, #2601)
 * Add a minimalist quick fix style formatter, only outputs failures as
   `file:line:message`. (Romain Tartière, #2614)
-<<<<<<< HEAD
-* Add support for running the Rake task in a clean environment.
-  (Jon Rowe, #2632)
-=======
 * Convert string number values to integer when used for `RSpec::Configuration#fail_fast`
   (Viktor Fonic, #2634)
 * Issue warning when invalid values are used for `RSpec::Configuration#fail_fast`
   (Viktor Fonic, #2634)
->>>>>>> c408a2a3
+* Add support for running the Rake task in a clean environment.
+  (Jon Rowe, #2632)
+
 
 Bug Fixes:
 
